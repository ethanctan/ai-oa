//app/routes/admin.tests.jsx
import { useState, useEffect } from "react";
import { useLoaderData, Form, useSubmit, useNavigation } from "@remix-run/react";
import { loader } from "../loaders/testsLoader.jsx";
import { action } from "../actions/testsAction.jsx";

// Re-export the loader and action so Remix can pick them up
export { loader, action };

export default function TestsAdmin() {
  const { tests, instances } = useLoaderData();
  const [showNewTestForm, setShowNewTestForm] = useState(false);
  const [showManageCandidatesModal, setShowManageCandidatesModal] = useState(false);
  const [currentTestId, setCurrentTestId] = useState(null);
  const [showReportModal, setShowReportModal] = useState(false);
  const [currentReport, setCurrentReport] = useState(null);
  
  // Separate state for candidates in different contexts
  const [newTestSelectedCandidates, setNewTestSelectedCandidates] = useState([]);
  const [manageCandidatesSelection, setManageCandidatesSelection] = useState([]);
  
  const [candidates, setCandidates] = useState([]);
  const [testCandidates, setTestCandidates] = useState({ assigned: [], available: [] });
  const submit = useSubmit();
  const navigation = useNavigation();
  
  // Close modals when navigation state changes
  useEffect(() => {
    // Only check for idle state and POST method
    if (navigation.state === "idle" && navigation.formMethod === "POST") {
      console.log("Navigation state changed, checking if we should close modals");
      setShowNewTestForm(false);
      setNewTestSelectedCandidates([]);
      
      // Show success message if a new test was created (could check for specific action if needed)
      if (navigation.formAction === "/admin/tests") {
        // Display a success message
        setTimeout(() => {
          alert("Test created successfully! Use 'Try Test' to test it or 'Manage Candidates' to send it to candidates.");
        }, 500);
      }
    }
  }, [navigation.state, navigation.formMethod]);
  
  // Fetch candidates when opening the new test form
  const handleCreateTestClick = async () => {
    try {
      const response = await fetch('http://localhost:3000/candidates');
      if (response.ok) {
        const candidateData = await response.json();
        setCandidates(candidateData);
      } else {
        console.error('Failed to fetch candidates');
      }
    } catch (error) {
      console.error('Error fetching candidates:', error);
    }
    
    setShowNewTestForm(true);
  };

  // Handle Try Test button click
  const handleTryTest = async (testId, testName) => {
    try {
      const response = await fetch(`http://localhost:3000/tests/${testId}/try`, {
        method: 'POST',
        headers: {
          'Content-Type': 'application/json'
        },
        body: JSON.stringify({
          adminUser: { name: 'Admin' }
        })
      });
      
      if (response.ok) {
        const data = await response.json();
        // Open the instance in a new tab
        if (data.accessUrl) {
          setTimeout(() => {
            window.open(data.accessUrl, '_blank');
          }, 1000);
        } else {
          alert(`Instance created but no URL was returned. Port: ${data.instance?.port}`);
        }
      } else {
        const error = await response.text();
        alert(`Failed to create test instance: ${error}`);
      }
    } catch (error) {
      alert(`Error creating test instance: ${error.message}`);
    }
  };

  // Open the manage candidates modal
  const handleManageCandidates = async (testId) => {
    setCurrentTestId(testId);
    // Clear any previously selected candidates
    setManageCandidatesSelection([]);
    
    try {
      const response = await fetch(`http://localhost:3000/tests/${testId}/candidates`);
      if (response.ok) {
        const data = await response.json();
        setTestCandidates(data);
        setShowManageCandidatesModal(true);
      } else {
        alert('Failed to fetch candidates for this test');
      }
    } catch (error) {
      alert(`Error fetching candidates: ${error.message}`);
    }
  };

  // Close the manage candidates modal and reset state
  const handleCloseManageCandidates = () => {
    setShowManageCandidatesModal(false);
    setManageCandidatesSelection([]);
    setCurrentTestId(null);
  };

  // Send test to selected candidates
  const handleSendToSelected = async () => {
    if (manageCandidatesSelection.length === 0) {
      alert('Please select at least one candidate');
      return;
    }
    
    try {
      const response = await fetch(`http://localhost:3000/tests/${currentTestId}/send`, {
        method: 'POST',
        headers: {
          'Content-Type': 'application/json'
        },
        body: JSON.stringify({
          candidateIds: manageCandidatesSelection
        })
      });
      
      if (response.ok) {
        const result = await response.json();
        alert(`Test sent to ${result.candidates.length} candidates`);
        handleCloseManageCandidates();
        // Reload the page to show updated data
        window.location.reload();
      } else {
        const error = await response.text();
        alert(`Failed to send test: ${error}`);
      }
    } catch (error) {
      alert(`Error sending test: ${error.message}`);
    }
  };

  // Handle checkboxes for selecting candidates in the new test form
  const toggleNewTestCandidateSelection = (candidateId) => {
    setNewTestSelectedCandidates(prev => 
      prev.includes(candidateId)
        ? prev.filter(id => id !== candidateId)
        : [...prev, candidateId]
    );
  };
  
  // Handle checkboxes for selecting candidates in the manage candidates modal
  const toggleManageCandidateSelection = (candidateId) => {
    setManageCandidatesSelection(prev => 
      prev.includes(candidateId)
        ? prev.filter(id => id !== candidateId)
        : [...prev, candidateId]
    );
  };

  // Handle View Report button click
  const handleViewReport = async (instanceId) => {
    try {
      const response = await fetch(`http://localhost:3000/instances/${instanceId}/report`);
      if (response.ok) {
        const data = await response.json();
        setCurrentReport(data);
        setShowReportModal(true);
      } else {
        const error = await response.text();
        alert(`Failed to fetch report: ${error}`);
      }
    } catch (error) {
      alert(`Error fetching report: ${error.message}`);
    }
  };

  // Close the report modal
  const handleCloseReport = () => {
    setShowReportModal(false);
    setCurrentReport(null);
  };

  return (
    <div>
      <div className="flex justify-between items-center mb-6">
        <h2 className="text-2xl font-semibold">Tests</h2>
        <button
          onClick={handleCreateTestClick}
          className="bg-blue-600 hover:bg-blue-700 text-white px-4 py-2 rounded-md"
        >
          Create New Test
        </button>
      </div>

      {/* Tests Table */}
      <div className="overflow-x-auto mb-8">
        <table className="min-w-full bg-white rounded-lg overflow-hidden">
          <thead className="bg-gray-100">
            <tr>
              <th className="py-3 px-4 text-left font-medium text-gray-600">Test Name</th>
              <th className="py-3 px-4 text-left font-medium text-gray-600">Created</th>
              <th className="py-3 px-4 text-left font-medium text-gray-600">Candidates Assigned</th>
              <th className="py-3 px-4 text-left font-medium text-gray-600">Completion Rate</th>
              <th className="py-3 px-4 text-left font-medium text-gray-600">Actions</th>
            </tr>
          </thead>
          <tbody className="divide-y divide-gray-200">
            {tests && tests.length > 0 ? (
              tests.map((test) => (
                <tr key={test.id}>
                  <td className="py-3 px-4 font-medium">{test.name}</td>
                  <td className="py-3 px-4">{new Date(test.created_at).toLocaleDateString()}</td>
                  <td className="py-3 px-4">{test.candidates_assigned}</td>
                  <td className="py-3 px-4">
                    <div className="flex items-center">
                      <div className="w-full bg-gray-200 rounded-full h-2.5 mr-2">
                        <div 
                          className="bg-blue-600 h-2.5 rounded-full" 
                          style={{ width: `${test.candidates_assigned > 0 
                            ? Math.round((test.candidates_completed / test.candidates_assigned) * 100) 
                            : 0}%` }}
                        ></div>
                      </div>
                      <span>
                        {test.candidates_assigned > 0 
                          ? Math.round((test.candidates_completed / test.candidates_assigned) * 100) 
                          : 0}%
                      </span>
                    </div>
                  </td>
                  <td className="py-3 px-4">
                    <button 
                      className="text-blue-600 hover:text-blue-800 mr-3"
                      onClick={() => alert(`View ${test.name} details`)}
                    >
                      View
                    </button>
                    <button 
                      className="text-indigo-600 hover:text-indigo-800 mr-3"
                      onClick={() => handleManageCandidates(test.id)}
                    >
                      Manage Candidates
                    </button>
                    <button 
                      className="text-green-600 hover:text-green-800 mr-3"
                      onClick={() => handleTryTest(test.id, test.name)}
                    >
                      Try Test
                    </button>
                    <Form method="post" style={{ display: "inline" }}
                      onSubmit={(event) => {
                        // Prevent accidental deletions with a confirmation
                        if (!confirm(`Are you sure you want to delete the test: ${test.name}? This will also delete all associated instances.`)) {
                          event.preventDefault();
                        }
                      }}
                    >
                      <input type="hidden" name="action" value="delete" />
                      <input type="hidden" name="testId" value={test.id} />
                      <button type="submit" className="text-red-500 hover:text-red-700">
                        Delete
                      </button>
                    </Form>
                  </td>
                </tr>
              ))
            ) : (
              <tr>
                <td colSpan="5" className="py-3 px-4 text-center text-gray-500">
                  No tests created yet.
                </td>
              </tr>
            )}
          </tbody>
        </table>
      </div>

      {/* New Test Form Modal */}
      {showNewTestForm && (
        <div className="fixed inset-0 bg-gray-800 bg-opacity-75 flex items-center justify-center z-50">
          <div className="bg-white rounded-lg p-8 max-w-4xl w-full max-h-screen overflow-y-auto">
            <div className="flex justify-between items-center mb-6">
              <h3 className="text-xl font-semibold">Create New Test</h3>
              <button 
                onClick={() => setShowNewTestForm(false)}
                className="text-gray-500 hover:text-gray-700"
              >
                &times;
              </button>
            </div>

            <Form 
              method="post" 
              className="space-y-6"
              onSubmit={(event) => {
                // Form will be submitted normally via Remix
                // Add a slight delay before closing the modal to ensure the form is submitted
                setTimeout(() => {
                  setShowNewTestForm(false);
                  setNewTestSelectedCandidates([]);
                }, 300);
              }}
            >
              <div>
                <label className="block text-sm font-medium text-gray-700 mb-1">
                  Test Name
                </label>
                <input 
                  type="text" 
                  name="instanceName" 
                  required 
                  className="w-full px-3 py-2 border border-gray-300 rounded-md shadow-sm focus:outline-none focus:ring-blue-500 focus:border-blue-500"
                />
              </div>

              <div>
                <label className="block text-sm font-medium text-gray-700 mb-1">
                  GitHub Repo URL
                </label>
                <input 
                  type="text" 
                  name="githubRepo" 
                  placeholder="https://github.com/owner/repo.git" 
                  className="w-full px-3 py-2 border border-gray-300 rounded-md shadow-sm focus:outline-none focus:ring-blue-500 focus:border-blue-500"
                />
              </div>

              <div>
                <label className="block text-sm font-medium text-gray-700 mb-1">
                  GitHub Token (if needed)
                </label>
                <input 
                  type="text" 
                  name="githubToken" 
                  placeholder="Personal Access Token" 
                  className="w-full px-3 py-2 border border-gray-300 rounded-md shadow-sm focus:outline-none focus:ring-blue-500 focus:border-blue-500"
                />
              </div>

              <div className="space-y-4">
                <h4 className="font-medium text-lg">Interviewer Prompts</h4>
                
                <div>
                  <label htmlFor="initialPrompt" className="block text-sm font-medium text-gray-700 mb-1">
                    Initial Interview
                  </label>
                  <textarea
                    id="initialPrompt"
                    name="initialPrompt"
                    rows="5"
                    className="w-full px-3 py-2 border border-gray-300 rounded-md shadow-sm focus:outline-none focus:ring-blue-500 focus:border-blue-500"
                    defaultValue="You are a technical interviewer assessing a software engineering candidate. They have been provided with a coding project, which they have not started yet. Instructions for the project have been provided in the README.md file. Interview the candidate about how they'll go about the project's design, implementation, and testing, in that order. IMPORTANT: Ask only ONE question at a time, and wait for their response before asking the next question. Keep your questions concise and focused."
                  />
                </div>

                <div>
                  <label htmlFor="finalPrompt" className="block text-sm font-medium text-gray-700 mb-1">
                    Post-completion Interview
                  </label>
                  <textarea
                    id="finalPrompt"
                    name="finalPrompt"
                    rows="5"
                    className="w-full px-3 py-2 border border-gray-300 rounded-md shadow-sm focus:outline-none focus:ring-blue-500 focus:border-blue-500"
                    defaultValue="You are a technical interviewer assessing a software engineering candidate. They have been provided with a coding project, which they have completed. Interview them about their design decisions, implementation, and testing, in that order. IMPORTANT: Ask only ONE question at a time, and wait for their response before asking the next question. Keep your questions concise and focused."
                  />
                </div>

                <div>
                  <label htmlFor="assessmentPrompt" className="block text-sm font-medium text-gray-700 mb-1">
                    Code & Interview Assessment Criteria
                  </label>
                  <textarea
                    id="assessmentPrompt"
                    name="assessmentPrompt"
                    rows="5"
                    className="w-full px-3 py-2 border border-gray-300 rounded-md shadow-sm focus:outline-none focus:ring-blue-500 focus:border-blue-500"
                    defaultValue="Please review the following code and interview content. Consider:
1. Code quality and adherence to best practices
2. Potential bugs or edge cases
3. Performance optimizations
4. Readability and maintainability
5. Any security concerns
Suggest improvements and explain your reasoning for each suggestion."
                  />
                </div>
              </div>

              <div>
                <h4 className="font-medium text-lg mb-2">Select Candidates to Assign Test (Optional)</h4>
                <p className="text-sm text-gray-500 mb-2">Note: Candidates will be assigned to the test, but instances will not be created automatically. Use the "Manage Candidates" button after creating the test to send it to candidates.</p>
                <div className="border border-gray-300 rounded-md overflow-hidden">
                  <table className="min-w-full divide-y divide-gray-200">
                    <thead className="bg-gray-50">
                      <tr>
                        <th className="px-4 py-3 text-left text-xs font-medium text-gray-500 uppercase tracking-wider">
                          Select
                        </th>
                        <th className="px-4 py-3 text-left text-xs font-medium text-gray-500 uppercase tracking-wider">
                          Name
                        </th>
                        <th className="px-4 py-3 text-left text-xs font-medium text-gray-500 uppercase tracking-wider">
                          Email
                        </th>
                      </tr>
                    </thead>
                    <tbody className="bg-white divide-y divide-gray-200">
                      {candidates.map((candidate) => (
                        <tr key={candidate.id}>
                          <td className="px-4 py-3 whitespace-nowrap">
                            <input 
                              type="checkbox" 
                              checked={newTestSelectedCandidates.includes(candidate.id)}
                              onChange={() => toggleNewTestCandidateSelection(candidate.id)}
                              className="h-4 w-4 text-blue-600 border-gray-300 rounded focus:ring-blue-500"
                            />
                            {newTestSelectedCandidates.includes(candidate.id) && (
                              <input 
                                type="hidden" 
                                name="candidateIds" 
                                value={candidate.id}
                              />
                            )}
                          </td>
                          <td className="px-4 py-3 whitespace-nowrap">
                            {candidate.name}
                          </td>
                          <td className="px-4 py-3 whitespace-nowrap">
                            {candidate.email}
                          </td>
                        </tr>
                      ))}
                    </tbody>
                  </table>
                </div>
              </div>

              <div className="flex justify-end pt-6 space-x-4 border-t border-gray-200">
                <button
                  type="button"
                  onClick={() => setShowNewTestForm(false)}
                  className="px-4 py-2 border border-gray-300 rounded-md shadow-sm text-sm font-medium text-gray-700 bg-white hover:bg-gray-50 focus:outline-none focus:ring-2 focus:ring-offset-2 focus:ring-blue-500"
                >
                  Cancel
                </button>
                <button
                  type="submit"
                  className="px-4 py-2 border border-transparent rounded-md shadow-sm text-sm font-medium text-white bg-blue-600 hover:bg-blue-700 focus:outline-none focus:ring-2 focus:ring-offset-2 focus:ring-blue-500"
                >
                  {newTestSelectedCandidates.length > 0 
                    ? `Create & Assign Test to ${newTestSelectedCandidates.length} Candidates` 
                    : "Create Test"}
                </button>
              </div>
            </Form>
          </div>
        </div>
      )}

      {/* Manage Candidates Modal */}
      {showManageCandidatesModal && (
        <div className="fixed inset-0 bg-gray-800 bg-opacity-75 flex items-center justify-center z-50">
          <div className="bg-white rounded-lg p-8 max-w-4xl w-full max-h-screen overflow-y-auto">
            <div className="flex justify-between items-center mb-6">
              <h3 className="text-xl font-semibold">Manage Candidates</h3>
              <button 
                onClick={handleCloseManageCandidates}
                className="text-gray-500 hover:text-gray-700"
              >
                &times;
              </button>
            </div>
            
            <div className="mb-6">
              <h4 className="font-medium text-lg mb-2">Assigned Candidates</h4>
              {testCandidates.assigned && testCandidates.assigned.length > 0 ? (
                <div className="border border-gray-300 rounded-md overflow-hidden">
                  <table className="min-w-full divide-y divide-gray-200">
                    <thead className="bg-gray-50">
                      <tr>
                        <th className="px-4 py-3 text-left text-xs font-medium text-gray-500 uppercase tracking-wider">
                          Name
                        </th>
                        <th className="px-4 py-3 text-left text-xs font-medium text-gray-500 uppercase tracking-wider">
                          Email
                        </th>
                        <th className="px-4 py-3 text-left text-xs font-medium text-gray-500 uppercase tracking-wider">
                          Status
                        </th>
                      </tr>
                    </thead>
                    <tbody className="bg-white divide-y divide-gray-200">
                      {testCandidates.assigned.map((candidate) => (
                        <tr key={candidate.id}>
                          <td className="px-4 py-3 whitespace-nowrap">
                            {candidate.name}
                          </td>
                          <td className="px-4 py-3 whitespace-nowrap">
                            {candidate.email}
                          </td>
                          <td className="px-4 py-3 whitespace-nowrap">
                            {candidate.completed ? 
                              <span className="px-2 py-1 bg-green-100 text-green-800 rounded-full text-xs">Completed</span> 
                              : 
                              <span className="px-2 py-1 bg-yellow-100 text-yellow-800 rounded-full text-xs">In Progress</span>
                            }
                          </td>
                        </tr>
                      ))}
                    </tbody>
                  </table>
                </div>
              ) : (
                <p className="text-gray-500">No candidates assigned yet.</p>
              )}
            </div>
            
            <div>
              <h4 className="font-medium text-lg mb-2">Send Test to Available Candidates</h4>
              {testCandidates.available && testCandidates.available.length > 0 ? (
                <div className="border border-gray-300 rounded-md overflow-hidden">
                  <table className="min-w-full divide-y divide-gray-200">
                    <thead className="bg-gray-50">
                      <tr>
                        <th className="px-4 py-3 text-left text-xs font-medium text-gray-500 uppercase tracking-wider">
                          Select
                        </th>
                        <th className="px-4 py-3 text-left text-xs font-medium text-gray-500 uppercase tracking-wider">
                          Name
                        </th>
                        <th className="px-4 py-3 text-left text-xs font-medium text-gray-500 uppercase tracking-wider">
                          Email
                        </th>
                      </tr>
                    </thead>
                    <tbody className="bg-white divide-y divide-gray-200">
                      {testCandidates.available.map((candidate) => (
                        <tr key={candidate.id}>
                          <td className="px-4 py-3 whitespace-nowrap">
                            <input 
                              type="checkbox" 
                              checked={manageCandidatesSelection.includes(candidate.id)}
                              onChange={() => toggleManageCandidateSelection(candidate.id)}
                              className="h-4 w-4 text-blue-600 border-gray-300 rounded focus:ring-blue-500"
                            />
                          </td>
                          <td className="px-4 py-3 whitespace-nowrap">
                            {candidate.name}
                          </td>
                          <td className="px-4 py-3 whitespace-nowrap">
                            {candidate.email}
                          </td>
                        </tr>
                      ))}
                    </tbody>
                  </table>
                </div>
              ) : (
                <p className="text-gray-500">No available candidates.</p>
              )}
              
              <div className="flex justify-end mt-4">
                <button
                  onClick={handleSendToSelected}
                  disabled={manageCandidatesSelection.length === 0}
                  className={`px-4 py-2 border border-transparent rounded-md shadow-sm text-sm font-medium text-white ${
                    manageCandidatesSelection.length === 0 
                    ? 'bg-gray-400 cursor-not-allowed' 
                    : 'bg-blue-600 hover:bg-blue-700 focus:outline-none focus:ring-2 focus:ring-offset-2 focus:ring-blue-500'
                  }`}
                >
                  Send Test to {manageCandidatesSelection.length} Candidates
                </button>
              </div>
            </div>
          </div>
        </div>
      )}

      {/* Active Test Instances Section */}
      <div className="mt-8">
        <h3 className="text-xl font-semibold mb-4">Active Test Instances</h3>
        {instances.length === 0 ? (
          <p className="text-gray-500">No active test instances.</p>
        ) : (
          <div className="overflow-x-auto">
            <table className="min-w-full bg-white rounded-lg overflow-hidden">
              <thead className="bg-gray-100">
                <tr>
                  <th className="py-3 px-4 text-left font-medium text-gray-600">Instance Name</th>
                  <th className="py-3 px-4 text-left font-medium text-gray-600">Port</th>
                  <th className="py-3 px-4 text-left font-medium text-gray-600">Actions</th>
                </tr>
              </thead>
              <tbody className="divide-y divide-gray-200">
                {instances.map((instance) => (
                  <tr key={instance.Id}>
                    <td className="py-3 px-4 font-medium">{instance.Names.join(", ")}</td>
                    <td className="py-3 px-4">{instance.Ports.map((p) => p.PublicPort).join(", ")}</td>
                    <td className="py-3 px-4">
                      <button 
                        className="text-blue-600 hover:text-blue-800 mr-3"
                        onClick={() => window.open(`http://localhost:${instance.Ports[0]?.PublicPort}`, '_blank')}
                      >
                        Open
                      </button>
<<<<<<< HEAD
                      <Form method="post" style={{ display: "inline" }}
                        onSubmit={(event) => {
                          // Prevent accidental deletions with a confirmation
                          if (!confirm(`Are you sure you want to delete this instance: ${instance.Names.join(", ")}?`)) {
                            event.preventDefault();
                          }
                        }}
                      >
=======
                      <button 
                        className="text-purple-600 hover:text-purple-800 mr-3"
                        onClick={() => handleViewReport(instance.Id)}
                      >
                        View Report
                      </button>
                      <Form method="post" style={{ display: "inline" }}>
>>>>>>> 8bde6a79
                        <input type="hidden" name="action" value="delete" />
                        <input type="hidden" name="instanceId" value={instance.Id} />
                        <button type="submit" className="text-red-500 hover:text-red-700">
                          Delete
                        </button>
                      </Form>
                    </td>
                  </tr>
                ))}
              </tbody>
            </table>
          </div>
        )}
      </div>

      {/* Report Modal */}
      {showReportModal && (
        <div className="fixed inset-0 bg-gray-800 bg-opacity-75 flex items-center justify-center z-50">
          <div className="bg-white rounded-lg p-8 max-w-4xl w-full max-h-screen overflow-y-auto">
            <div className="flex justify-between items-center mb-6">
              <h3 className="text-xl font-semibold">Test Report</h3>
              <button 
                onClick={handleCloseReport}
                className="text-gray-500 hover:text-gray-700"
              >
                &times;
              </button>
            </div>
            
            {currentReport.message ? (
              <p className="text-gray-500">{currentReport.message}</p>
            ) : (
              <div>
                <div className="mb-4">
                  <p className="text-sm text-gray-500">
                    Created at: {new Date(currentReport.createdAt).toLocaleString()}
                  </p>
                </div>
                <div className="bg-gray-50 p-4 rounded-lg">
                  <pre className="whitespace-pre-wrap font-sans">
                    {currentReport.content}
                  </pre>
                </div>
              </div>
            )}
          </div>
        </div>
      )}
    </div>
  );
} <|MERGE_RESOLUTION|>--- conflicted
+++ resolved
@@ -616,7 +616,12 @@
                       >
                         Open
                       </button>
-<<<<<<< HEAD
+                      <button 
+                        className="text-purple-600 hover:text-purple-800 mr-3"
+                        onClick={() => handleViewReport(instance.Id)}
+                      >
+                        View Report
+                      </button>
                       <Form method="post" style={{ display: "inline" }}
                         onSubmit={(event) => {
                           // Prevent accidental deletions with a confirmation
@@ -625,15 +630,6 @@
                           }
                         }}
                       >
-=======
-                      <button 
-                        className="text-purple-600 hover:text-purple-800 mr-3"
-                        onClick={() => handleViewReport(instance.Id)}
-                      >
-                        View Report
-                      </button>
-                      <Form method="post" style={{ display: "inline" }}>
->>>>>>> 8bde6a79
                         <input type="hidden" name="action" value="delete" />
                         <input type="hidden" name="instanceId" value={instance.Id} />
                         <button type="submit" className="text-red-500 hover:text-red-700">
